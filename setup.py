--- conflicted
+++ resolved
@@ -8,10 +8,7 @@
     packages=find_packages(),
     install_requires=[
         "Pillow==11.1.0",
-<<<<<<< HEAD
-=======
         "rasterio==1.4.3",
->>>>>>> afa01e07
         "transformers==4.50.0",
         "torch==2.7.0",
         "tqdm==4.67.1",
